/*---------------------------------------------------------------------------------------------
 *  Copyright (c) Microsoft Corporation. All rights reserved.
 *  Licensed under the MIT License. See License.txt in the project root for license information.
 *--------------------------------------------------------------------------------------------*/

import { IAnchor } from 'vs/base/browser/ui/contextview/contextview';
import { CancellationToken } from 'vs/base/common/cancellation';
import { IJSONSchema } from 'vs/base/common/jsonSchema';
import { KeyCode, KeyMod } from 'vs/base/common/keyCodes';
import { Lazy } from 'vs/base/common/lazy';
import { Disposable } from 'vs/base/common/lifecycle';
import { escapeRegExpCharacters } from 'vs/base/common/strings';
import { ICodeEditor } from 'vs/editor/browser/editorBrowser';
import { EditorAction, EditorCommand, ServicesAccessor } from 'vs/editor/browser/editorExtensions';
import { IBulkEditService, ResourceEdit } from 'vs/editor/browser/services/bulkEditService';
import { IPosition } from 'vs/editor/common/core/position';
import { IEditorContribution } from 'vs/editor/common/editorCommon';
import { EditorContextKeys } from 'vs/editor/common/editorContextKeys';
import { CodeActionTriggerType } from 'vs/editor/common/languages';
import { ILanguageFeaturesService } from 'vs/editor/common/services/languageFeatures';
import { codeActionCommandId, CodeActionItem, CodeActionSet, fixAllCommandId, organizeImportsCommandId, refactorCommandId, refactorPreviewCommandId, sourceActionCommandId } from 'vs/editor/contrib/codeAction/browser/codeAction';
import { CodeActionUi } from 'vs/editor/contrib/codeAction/browser/codeActionUi';
import { MessageController } from 'vs/editor/contrib/message/browser/messageController';
import * as nls from 'vs/nls';
import { ICommandService } from 'vs/platform/commands/common/commands';
import { ContextKeyExpr, IContextKeyService } from 'vs/platform/contextkey/common/contextkey';
import { IInstantiationService } from 'vs/platform/instantiation/common/instantiation';
import { KeybindingWeight } from 'vs/platform/keybinding/common/keybindingsRegistry';
import { IMarkerService } from 'vs/platform/markers/common/markers';
import { IEditorProgressService } from 'vs/platform/progress/common/progress';
import { INotificationService } from 'vs/platform/notification/common/notification';
import { ITelemetryService } from 'vs/platform/telemetry/common/telemetry';
import { CodeActionModel, CodeActionsState, SUPPORTED_CODE_ACTIONS } from './codeActionModel';
import { CodeActionAutoApply, CodeActionCommandArgs, CodeActionFilter, CodeActionKind, CodeActionTrigger } from './types';

function contextKeyForSupportedActions(kind: CodeActionKind) {
	return ContextKeyExpr.regex(
		SUPPORTED_CODE_ACTIONS.keys()[0],
		new RegExp('(\\s|^)' + escapeRegExpCharacters(kind.value) + '\\b'));
}

function RefactorTrigger(editor: ICodeEditor, userArgs: any, preview: boolean, context: string) {
	const args = CodeActionCommandArgs.fromUser(userArgs, {
		kind: CodeActionKind.Refactor,
		apply: CodeActionAutoApply.Never
	});
	return triggerCodeActionsForEditorSelection(editor,
		typeof userArgs?.kind === 'string'
			? args.preferred
				? nls.localize('editor.action.refactor.noneMessage.preferred.kind', "No preferred refactorings for '{0}' available", userArgs.kind)
				: nls.localize('editor.action.refactor.noneMessage.kind', "No refactorings for '{0}' available", userArgs.kind)
			: args.preferred
				? nls.localize('editor.action.refactor.noneMessage.preferred', "No preferred refactorings available")
				: nls.localize('editor.action.refactor.noneMessage', "No refactorings available"),
		{
			include: CodeActionKind.Refactor.contains(args.kind) ? args.kind : CodeActionKind.None,
			onlyIncludePreferredActions: args.preferred
		},
		args.apply, preview, context);
}

const argsSchema: IJSONSchema = {
	type: 'object',
	defaultSnippets: [{ body: { kind: '' } }],
	properties: {
		'kind': {
			type: 'string',
			description: nls.localize('args.schema.kind', "Kind of the code action to run."),
		},
		'apply': {
			type: 'string',
			description: nls.localize('args.schema.apply', "Controls when the returned actions are applied."),
			default: CodeActionAutoApply.IfSingle,
			enum: [CodeActionAutoApply.First, CodeActionAutoApply.IfSingle, CodeActionAutoApply.Never],
			enumDescriptions: [
				nls.localize('args.schema.apply.first', "Always apply the first returned code action."),
				nls.localize('args.schema.apply.ifSingle', "Apply the first returned code action if it is the only one."),
				nls.localize('args.schema.apply.never', "Do not apply the returned code actions."),
			]
		},
		'preferred': {
			type: 'boolean',
			default: false,
			description: nls.localize('args.schema.preferred', "Controls if only preferred code actions should be returned."),
		}
	}
};

export class QuickFixController extends Disposable implements IEditorContribution {

	public static readonly ID = 'editor.contrib.quickFixController';

	public static get(editor: ICodeEditor): QuickFixController | null {
		return editor.getContribution<QuickFixController>(QuickFixController.ID);
	}

	private readonly _editor: ICodeEditor;
	private readonly _model: CodeActionModel;
	private readonly _ui: Lazy<CodeActionUi>;

	constructor(
		editor: ICodeEditor,
		@IMarkerService markerService: IMarkerService,
		@IContextKeyService contextKeyService: IContextKeyService,
		@IEditorProgressService progressService: IEditorProgressService,
		@IInstantiationService private readonly _instantiationService: IInstantiationService,
		@ILanguageFeaturesService languageFeaturesService: ILanguageFeaturesService,
	) {
		super();

		this._editor = editor;
		this._model = this._register(new CodeActionModel(this._editor, languageFeaturesService.codeActionProvider, markerService, contextKeyService, progressService));
		this._register(this._model.onDidChangeState(newState => this.update(newState)));


		this._ui = new Lazy(() =>
			this._register(new CodeActionUi(editor, QuickFixAction.Id, AutoFixAction.Id, {
				applyCodeAction: async (action, retrigger, preview) => {
					try {
						await this._applyCodeAction(action, preview);
					} finally {
						if (retrigger) {
							this._trigger({ type: CodeActionTriggerType.Auto, filter: {} });
						}
					}
				}
			}, this._instantiationService))
		);
	}

	private update(newState: CodeActionsState.State): void {
		this._ui.getValue().update(newState);
	}

	public showCodeActions(trigger: CodeActionTrigger, actions: CodeActionSet, at: IAnchor | IPosition) {
		return this._ui.getValue().showCodeActionList(trigger, actions, at, { includeDisabledActions: false });
	}

	public manualTriggerAtCurrentPosition(
		notAvailableMessage: string,
		filter?: CodeActionFilter,
		autoApply?: CodeActionAutoApply,
		preview?: boolean,
		triggerAction?: string,
	): void {
		if (!this._editor.hasModel()) {
			return;
		}

		MessageController.get(this._editor)?.closeMessage();
		const triggerPosition = this._editor.getPosition();
		this._trigger({ type: CodeActionTriggerType.Invoke, filter, autoApply, context: { notAvailableMessage, position: triggerPosition }, preview, triggerAction });
	}

	private _trigger(trigger: CodeActionTrigger) {
		return this._model.trigger(trigger);
	}

	private _applyCodeAction(action: CodeActionItem, preview: boolean): Promise<void> {
		return this._instantiationService.invokeFunction(applyCodeAction, action, ApplyCodeActionReason.FromCodeActions, { preview, editor: this._editor });
	}
}

export enum ApplyCodeActionReason {
	OnSave = 'onSave',
	FromProblemsView = 'fromProblemsView',
	FromCodeActions = 'fromCodeActions'
}

export async function applyCodeAction(
	accessor: ServicesAccessor,
	item: CodeActionItem,
	codeActionReason: ApplyCodeActionReason,
	options?: { preview?: boolean; editor?: ICodeEditor },
): Promise<void> {
	const bulkEditService = accessor.get(IBulkEditService);
	const commandService = accessor.get(ICommandService);
	const telemetryService = accessor.get(ITelemetryService);
	const notificationService = accessor.get(INotificationService);

	type ApplyCodeActionEvent = {
		codeActionTitle: string;
		codeActionKind: string | undefined;
		codeActionIsPreferred: boolean;
		reason?: ApplyCodeActionReason;
	};
	type ApplyCodeEventClassification = {
		codeActionTitle: { classification: 'SystemMetaData'; purpose: 'FeatureInsight'; comment: 'The display label of the applied code action' };
		codeActionKind: { classification: 'SystemMetaData'; purpose: 'FeatureInsight'; comment: 'The kind (refactor, quickfix) of the applied code action' };
		codeActionIsPreferred: { classification: 'SystemMetaData'; purpose: 'FeatureInsight'; comment: 'Was the code action marked as being a preferred action?' };
		reason?: { classification: 'SystemMetaData'; purpose: 'FeatureInsight'; comment: 'The kind of action used to trigger apply code action.' };
		owner: 'mjbvz';
		comment: 'Event used to gain insights into which code actions are being triggered';
	};

	telemetryService.publicLog2<ApplyCodeActionEvent, ApplyCodeEventClassification>('codeAction.applyCodeAction', {
		codeActionTitle: item.action.title,
		codeActionKind: item.action.kind,
		codeActionIsPreferred: !!item.action.isPreferred,
		reason: codeActionReason
	});

	await item.resolve(CancellationToken.None);

	if (item.action.edit) {
		await bulkEditService.apply(ResourceEdit.convert(item.action.edit), {
			editor: options?.editor,
			label: item.action.title,
			quotableLabel: item.action.title,
			code: 'undoredo.codeAction',
			respectAutoSaveConfig: true,
			showPreview: options?.preview,
		});
	}

	if (item.action.command) {
		try {
			await commandService.executeCommand(item.action.command.id, ...(item.action.command.arguments || []));
		} catch (err) {
			const message = asMessage(err);
			notificationService.error(
				typeof message === 'string'
					? message
					: nls.localize('applyCodeActionFailed', "An unknown error occurred while applying the code action"));
		}
	}
}

function asMessage(err: any): string | undefined {
	if (typeof err === 'string') {
		return err;
	} else if (err instanceof Error && typeof err.message === 'string') {
		return err.message;
	} else {
		return undefined;
	}
}

function triggerCodeActionsForEditorSelection(
	editor: ICodeEditor,
	notAvailableMessage: string,
	filter: CodeActionFilter | undefined,
	autoApply: CodeActionAutoApply | undefined,
	preview: boolean = false,
	triggerAction: string = 'default'
): void {
	if (editor.hasModel()) {
		const controller = QuickFixController.get(editor);
<<<<<<< HEAD
		if (controller) {
			controller.manualTriggerAtCurrentPosition(notAvailableMessage, filter, autoApply, preview, triggerAction);
		}
=======
		controller?.manualTriggerAtCurrentPosition(notAvailableMessage, filter, autoApply, preview);
>>>>>>> 9db5a367
	}
}

export class QuickFixAction extends EditorAction {

	static readonly Id = 'editor.action.quickFix';

	constructor() {
		super({
			id: QuickFixAction.Id,
			label: nls.localize('quickfix.trigger.label', "Quick Fix..."),
			alias: 'Quick Fix...',
			precondition: ContextKeyExpr.and(EditorContextKeys.writable, EditorContextKeys.hasCodeActionsProvider),
			kbOpts: {
				kbExpr: EditorContextKeys.editorTextFocus,
				primary: KeyMod.CtrlCmd | KeyCode.Period,
				weight: KeybindingWeight.EditorContrib
			}
		});
	}

	public run(_accessor: ServicesAccessor, editor: ICodeEditor): void {
		return triggerCodeActionsForEditorSelection(editor, nls.localize('editor.action.quickFix.noneMessage', "No code actions available"), undefined, undefined);
	}
}

export class CodeActionCommand extends EditorCommand {

	constructor() {
		super({
			id: codeActionCommandId,
			precondition: ContextKeyExpr.and(EditorContextKeys.writable, EditorContextKeys.hasCodeActionsProvider),
			description: {
				description: 'Trigger a code action',
				args: [{ name: 'args', schema: argsSchema, }]
			}
		});
	}

	public runEditorCommand(_accessor: ServicesAccessor, editor: ICodeEditor, userArgs: any) {
		const args = CodeActionCommandArgs.fromUser(userArgs, {
			kind: CodeActionKind.Empty,
			apply: CodeActionAutoApply.IfSingle,
		});
		return triggerCodeActionsForEditorSelection(editor,
			typeof userArgs?.kind === 'string'
				? args.preferred
					? nls.localize('editor.action.codeAction.noneMessage.preferred.kind', "No preferred code actions for '{0}' available", userArgs.kind)
					: nls.localize('editor.action.codeAction.noneMessage.kind', "No code actions for '{0}' available", userArgs.kind)
				: args.preferred
					? nls.localize('editor.action.codeAction.noneMessage.preferred', "No preferred code actions available")
					: nls.localize('editor.action.codeAction.noneMessage', "No code actions available"),
			{
				include: args.kind,
				includeSourceActions: true,
				onlyIncludePreferredActions: args.preferred,
			},
			args.apply);
	}
}


export class RefactorAction extends EditorAction {

	constructor() {
		super({
			id: refactorCommandId,
			label: nls.localize('refactor.label', "Refactor..."),
			alias: 'Refactor...',
			precondition: ContextKeyExpr.and(EditorContextKeys.writable, EditorContextKeys.hasCodeActionsProvider),
			kbOpts: {
				kbExpr: EditorContextKeys.editorTextFocus,
				primary: KeyMod.CtrlCmd | KeyMod.Shift | KeyCode.KeyR,
				mac: {
					primary: KeyMod.WinCtrl | KeyMod.Shift | KeyCode.KeyR
				},
				weight: KeybindingWeight.EditorContrib
			},
			contextMenuOpts: {
				group: '1_modification',
				order: 2,
				when: ContextKeyExpr.and(
					EditorContextKeys.writable,
					contextKeyForSupportedActions(CodeActionKind.Refactor)),
			},
			description: {
				description: 'Refactor...',
				args: [{ name: 'args', schema: argsSchema }]
			}
		});
	}

	public run(_accessor: ServicesAccessor, editor: ICodeEditor, userArgs: any): void {
		return RefactorTrigger(editor, userArgs, false, 'from: refactor');
	}
}

export class RefactorPreview extends EditorAction {

	constructor() {
		super({
			id: refactorPreviewCommandId,
			label: nls.localize('refactor.preview.label', "Refactor with Preview..."),
			alias: 'Refactor Preview...',
			precondition: ContextKeyExpr.and(EditorContextKeys.writable, EditorContextKeys.hasCodeActionsProvider),
			description: {
				description: 'Refactor Preview...',
				args: [{ name: 'args', schema: argsSchema }]
			}
		});
	}

	public run(_accessor: ServicesAccessor, editor: ICodeEditor, userArgs: any): void {
		return RefactorTrigger(editor, userArgs, true, 'from: refactor preview');
	}
}

export class SourceAction extends EditorAction {

	constructor() {
		super({
			id: sourceActionCommandId,
			label: nls.localize('source.label', "Source Action..."),
			alias: 'Source Action...',
			precondition: ContextKeyExpr.and(EditorContextKeys.writable, EditorContextKeys.hasCodeActionsProvider),
			contextMenuOpts: {
				group: '1_modification',
				order: 2.1,
				when: ContextKeyExpr.and(
					EditorContextKeys.writable,
					contextKeyForSupportedActions(CodeActionKind.Source)),
			},
			description: {
				description: 'Source Action...',
				args: [{ name: 'args', schema: argsSchema }]
			}
		});
	}

	public run(_accessor: ServicesAccessor, editor: ICodeEditor, userArgs: any): void {
		const args = CodeActionCommandArgs.fromUser(userArgs, {
			kind: CodeActionKind.Source,
			apply: CodeActionAutoApply.Never
		});
		return triggerCodeActionsForEditorSelection(editor,
			typeof userArgs?.kind === 'string'
				? args.preferred
					? nls.localize('editor.action.source.noneMessage.preferred.kind', "No preferred source actions for '{0}' available", userArgs.kind)
					: nls.localize('editor.action.source.noneMessage.kind', "No source actions for '{0}' available", userArgs.kind)
				: args.preferred
					? nls.localize('editor.action.source.noneMessage.preferred', "No preferred source actions available")
					: nls.localize('editor.action.source.noneMessage', "No source actions available"),
			{
				include: CodeActionKind.Source.contains(args.kind) ? args.kind : CodeActionKind.None,
				includeSourceActions: true,
				onlyIncludePreferredActions: args.preferred,
			},
			args.apply);
	}
}

export class OrganizeImportsAction extends EditorAction {

	constructor() {
		super({
			id: organizeImportsCommandId,
			label: nls.localize('organizeImports.label', "Organize Imports"),
			alias: 'Organize Imports',
			precondition: ContextKeyExpr.and(
				EditorContextKeys.writable,
				contextKeyForSupportedActions(CodeActionKind.SourceOrganizeImports)),
			kbOpts: {
				kbExpr: EditorContextKeys.editorTextFocus,
				primary: KeyMod.Shift | KeyMod.Alt | KeyCode.KeyO,
				weight: KeybindingWeight.EditorContrib
			},
		});
	}

	public run(_accessor: ServicesAccessor, editor: ICodeEditor): void {
		return triggerCodeActionsForEditorSelection(editor,
			nls.localize('editor.action.organize.noneMessage', "No organize imports action available"),
			{ include: CodeActionKind.SourceOrganizeImports, includeSourceActions: true },
			CodeActionAutoApply.IfSingle);
	}
}

export class FixAllAction extends EditorAction {

	constructor() {
		super({
			id: fixAllCommandId,
			label: nls.localize('fixAll.label', "Fix All"),
			alias: 'Fix All',
			precondition: ContextKeyExpr.and(
				EditorContextKeys.writable,
				contextKeyForSupportedActions(CodeActionKind.SourceFixAll))
		});
	}

	public run(_accessor: ServicesAccessor, editor: ICodeEditor): void {
		return triggerCodeActionsForEditorSelection(editor,
			nls.localize('fixAll.noneMessage', "No fix all action available"),
			{ include: CodeActionKind.SourceFixAll, includeSourceActions: true },
			CodeActionAutoApply.IfSingle);
	}
}

export class AutoFixAction extends EditorAction {

	static readonly Id = 'editor.action.autoFix';

	constructor() {
		super({
			id: AutoFixAction.Id,
			label: nls.localize('autoFix.label', "Auto Fix..."),
			alias: 'Auto Fix...',
			precondition: ContextKeyExpr.and(
				EditorContextKeys.writable,
				contextKeyForSupportedActions(CodeActionKind.QuickFix)),
			kbOpts: {
				kbExpr: EditorContextKeys.editorTextFocus,
				primary: KeyMod.Alt | KeyMod.Shift | KeyCode.Period,
				mac: {
					primary: KeyMod.CtrlCmd | KeyMod.Alt | KeyCode.Period
				},
				weight: KeybindingWeight.EditorContrib
			}
		});
	}

	public run(_accessor: ServicesAccessor, editor: ICodeEditor): void {
		return triggerCodeActionsForEditorSelection(editor,
			nls.localize('editor.action.autoFix.noneMessage', "No auto fixes available"),
			{
				include: CodeActionKind.QuickFix,
				onlyIncludePreferredActions: true
			},
			CodeActionAutoApply.IfSingle);
	}
}<|MERGE_RESOLUTION|>--- conflicted
+++ resolved
@@ -246,13 +246,7 @@
 ): void {
 	if (editor.hasModel()) {
 		const controller = QuickFixController.get(editor);
-<<<<<<< HEAD
-		if (controller) {
-			controller.manualTriggerAtCurrentPosition(notAvailableMessage, filter, autoApply, preview, triggerAction);
-		}
-=======
-		controller?.manualTriggerAtCurrentPosition(notAvailableMessage, filter, autoApply, preview);
->>>>>>> 9db5a367
+		controller?.manualTriggerAtCurrentPosition(notAvailableMessage, filter, autoApply, preview, triggerAction);
 	}
 }
 
